--- conflicted
+++ resolved
@@ -98,15 +98,9 @@
         # per link log
         for frame in summary.frames:
 
-<<<<<<< HEAD
-            link = "%s_%s_%u_%s"  % (frame['ta'], summary.block.addr, 
-                                     summary.block.channel,
-                                     BANDS[summary.block.band])
-=======
             link = "%s_%s_%u_%s" % (frame['ta'], summary.block.addr,
                                     summary.block.channel,
                                     BANDS[summary.block.band])
->>>>>>> b129ef86
 
             filename = "link_%s.csv" % link
 
