#!/usr/bin/env python3
#
# Copyright (c) 2016 Roberto Riggio
#
# Licensed under the Apache License, Version 2.0 (the "License");
# you may not use this file except in compliance with the License.
# You may obtain a copy of the License at
#
#    http://www.apache.org/licenses/LICENSE-2.0
#
# Unless required by applicable law or agreed to in writing,
# software distributed under the License is distributed on an
# "AS IS" BASIS, WITHOUT WARRANTIES OR CONDITIONS OF ANY
# KIND, either express or implied. See the License for the
# specific language governing permissions and limitations
# under the License.

"""LVAP Connection."""

import time
import tornado.ioloop

from construct import Container

from empower.datatypes.etheraddress import EtherAddress
from empower.datatypes.ssid import SSID
from empower.core.resourcepool import ResourceBlock
from empower.core.resourcepool import BT_L20
from empower.core.radioport import RadioPort
from empower.core.trafficrule import TrafficRule
from empower.lvapp import HEADER
from empower.lvapp import PT_VERSION
from empower.lvapp import PT_BYE
from empower.lvapp import PT_REGISTER
from empower.lvapp import PT_LVAP_JOIN
from empower.lvapp import PT_AUTH_RESPONSE
from empower.lvapp import AUTH_RESPONSE
from empower.lvapp import PT_ASSOC_RESPONSE
from empower.lvapp import ASSOC_RESPONSE
from empower.lvapp import PT_SET_PORT
from empower.lvapp import SET_PORT
from empower.lvapp import PT_ADD_LVAP
from empower.lvapp import ADD_LVAP
from empower.lvapp import PT_DEL_LVAP
from empower.lvapp import DEL_LVAP
from empower.lvapp import PT_PROBE_RESPONSE
from empower.lvapp import PROBE_RESPONSE
from empower.lvapp import PT_ADD_LVAP_RESPONSE
from empower.lvapp import PT_DEL_LVAP_RESPONSE
from empower.lvapp import CAPS_REQUEST
from empower.lvapp import LVAP_STATUS_REQUEST
from empower.lvapp import TRAFFIC_RULE_STATUS_REQUEST
from empower.lvapp import VAP_STATUS_REQUEST
from empower.lvapp import PORT_STATUS_REQUEST
from empower.lvapp import PT_CAPS_REQUEST
from empower.lvapp import PT_LVAP_STATUS_REQ
from empower.lvapp import PT_VAP_STATUS_REQ
from empower.lvapp import PT_PORT_STATUS_REQ
from empower.lvapp import PT_TRAFFIC_RULE_STATUS_REQ
from empower.lvapp import PT_ADD_TRAFFIC_RULE
from empower.lvapp import ADD_TRAFFIC_RULE
from empower.core.lvap import LVAP
from empower.core.networkport import NetworkPort
from empower.core.vap import VAP
from empower.lvapp import PT_ADD_VAP
from empower.lvapp import ADD_VAP
from empower.core.tenant import T_TYPE_SHARED
from empower.core.tenant import T_TYPE_UNIQUE
from empower.core.utils import generate_bssid
from empower.core.virtualport import VirtualPortLvap

from empower.main import RUNTIME

import empower.logger
LOG = empower.logger.get_logger()

BASE_MAC = EtherAddress("02:ca:fe:00:00:00")


class LVAPPConnection:
    """LVAPP Connection.

    Represents a connection to a WTP (Wireless Termination Point) using
    the LVAP Protocol. One LVAPPConnection object is created for every
    WTP in the network. The object implements the logic for handling
    incoming messages. The currently supported messages are:

    Hello. WTP to AC. Used as keepalive between the WTP and the AC

    Probe Request. WTP to AC. Used by the WTP to report about incoming
      probe requests

    Probe Response. AC to WTP. Used by the AC to reply to a probe request.
      Notice that this is needed only the first time a station appears on
      the network.

    Authetication Request. WTP to AC. Used by the WTP to report about
      incoming authentication requests

    Authentication Response. AC to WTP. Used by the AC to reply to an
      authentication request.

    Association Request. WTP to AC. Used by the WTP to report about
      incoming association requests

    Association Response. AC to WTP. Used by the AC to reply to an
      association request.

    Add LVAP. AC to WTP. Used to spawn a new LVAP on a WTP. Notice that
      this happens automatically the first time an WTP reports a probe
      request from a station. Probe requests originated by a station with
      an already defined LVAP will be automatically answered by the WTP
      hosting that LVAP. Other WTPs will report probe requests to the AC
      where they will be silently ignored.

    Attributes:
        stream: The stream object used to talk with the WTP.
        address: The connection source address, i.e. the WTP IP address.
        server: Pointer to the server object.
        wtp: Pointer to a WTP object.
    """

    def __init__(self, stream, addr, server):
        self.stream = stream
        self.stream.set_nodelay(True)
        self.addr = addr
        self.server = server
        self.wtp = None
        self.stream.set_close_callback(self._on_disconnect)
        self.__buffer = b''
        self._hb_interval_ms = 500
        self._hb_worker = tornado.ioloop.PeriodicCallback(self._heartbeat_cb,
                                                          self._hb_interval_ms)
        self._hb_worker.start()
        self._wait()

    def to_dict(self):
        """Return dict representation of object."""

        return self.addr

    def _heartbeat_cb(self):
        """ Check if wtp connection is still active. Disconnect if no hellos
        have been received from the wtp for twice the hello period. """
        if self.wtp and not self.stream.closed():
            timeout = (self.wtp.period / 1000) * 3
            if (self.wtp.last_seen_ts + timeout) < time.time():
                LOG.info('Client inactive %s at %r', self.wtp.addr, self.addr)
                self.stream.close()

    def _on_read(self, line):
        """ Appends bytes read from socket to a buffer. Once the full packet
        has been read the parser is invoked and the buffers is cleared. The
        parsed packet is then passed to the suitable method or dropped if the
        packet type in unknown. """

        self.__buffer = self.__buffer + line
        hdr = HEADER.parse(self.__buffer)

        if len(self.__buffer) < hdr.length:
            remaining = hdr.length - len(self.__buffer)
            self.stream.read_bytes(remaining, self._on_read)
            return

        try:
            self._trigger_message(hdr.type)
        except Exception as ex:
            LOG.exception(ex)
            self.stream.close()

        if not self.stream.closed():
            self._wait()

    def _trigger_message(self, msg_type):

        if msg_type not in self.server.pt_types:
            LOG.error("Unknown message type %u", msg_type)
            return

        if self.server.pt_types[msg_type]:

            LOG.info("Got message type %u (%s)", msg_type,
                     self.server.pt_types[msg_type].name)

            msg = self.server.pt_types[msg_type].parse(self.__buffer)
            addr = EtherAddress(msg.wtp)

            try:
                wtp = RUNTIME.wtps[addr]
            except KeyError:
                LOG.error("Unknown WTP (%s), closing connection", addr)
                self.stream.close()
                return

            handler_name = "_handle_%s" % self.server.pt_types[msg_type].name

            if hasattr(self, handler_name):
                handler = getattr(self, handler_name)
                handler(wtp, msg)

            if msg_type in self.server.pt_types_handlers:
                for handler in self.server.pt_types_handlers[msg_type]:
                    handler(wtp, msg)

    def _handle_add_del_lvap(self, wtp, status):
        """Handle an incoming ADD_DEL_LVAP message.
        Args:
            status, a ADD_DEL_LVAP message
        Returns:
            None
        """

        if not wtp.connection:
            LOG.info("Add/del response from disconnected WTP %s", wtp.addr)
            return

        if status.type == PT_ADD_LVAP_RESPONSE:
            msg_subtype = "add_lvap"
        else:
            msg_subtype = "del_lvap"

        LOG.info("%s from %s WTP %s module_id %u status %u", msg_subtype,
                 EtherAddress(status.sta), EtherAddress(status.wtp),
                 status.module_id, status.status)

        sta = EtherAddress(status.sta)

        if sta not in RUNTIME.lvaps:
            LOG.info("Add/del response from unknown LVAP %s", sta)
            return

        lvap = RUNTIME.lvaps[sta]

        if status.module_id in lvap.pending:
            LOG.info("LVAP %s, pending module id %s found. Removing.",
                     lvap.addr, status.module_id)
            idx = lvap.pending.index(status.module_id)
            del lvap.pending[idx]
        else:
            LOG.info("LVAP %s, pending module id %s not found. Ignoring.",
                     lvap.addr, status.module_id)

    def _handle_hello(self, wtp, hello):
        """Handle an incoming HELLO message.
        Args:
            hello, a HELLO message
        Returns:
            None
        """

        LOG.info("Hello from %s WTP %s seq %u", self.addr[0], wtp.addr,
                 hello.seq)

        # New connection
        if not wtp.connection:

            # set pointer to pnfdev object
            self.wtp = wtp

            # set connection
            wtp.connection = self

            # change state
            wtp.set_connected()

            # send caps request
            self.send_caps_request()

        # Update WTP params
        wtp.period = hello.period
        wtp.last_seen = hello.seq
        wtp.last_seen_ts = time.time()

    def send_vaps(self):
        """Send VAPs configurations.

        Upon connection to the controller, the WTP must be provided
        with the list of shared VAPs

        Args:
            None
        Returns:
            None
        """

        for tenant in RUNTIME.tenants.values():

            # tenant does not use shared VAPs
            if tenant.bssid_type == T_TYPE_UNIQUE:
                continue

            # wtp not in this tenant
            if self.wtp.addr not in tenant.wtps:
                continue

            tenant_id = tenant.tenant_id
            tokens = [tenant_id.hex[0:12][i:i + 2] for i in range(0, 12, 2)]
            base_bssid = EtherAddress(':'.join(tokens))

            for block in self.wtp.supports:

                net_bssid = generate_bssid(base_bssid, block.hwaddr)

                # vap has already been created
                if net_bssid in RUNTIME.tenants[tenant_id].vaps:
                    continue

                vap = VAP(net_bssid, block, self.wtp, tenant)

                self.send_add_vap(vap)
                RUNTIME.tenants[tenant_id].vaps[net_bssid] = vap

    def _handle_probe_request(self, wtp, request):
        """Handle an incoming PROBE_REQUEST message.
        Args:
            request, a PROBE_REQUEST message
        Returns:
            None
        """

        if not wtp.connection:
            LOG.info("Probe request from disconnected WTP %s", wtp.addr)
            self.stream.close()
            return

        if not wtp.port():
            LOG.info("WTP %s not ready", wtp.addr)
            return

        sta = EtherAddress(request.sta)

        if sta in RUNTIME.lvaps:
            return

        if not RUNTIME.is_allowed(sta):
            return

        if RUNTIME.is_denied(sta):
            return

        ssid = SSID(request.ssid)

        if request.ssid == b'':
            LOG.info("Probe request from %s ssid %s", sta, "Broadcast")
        else:
            LOG.info("Probe request from %s ssid %s", sta, ssid)

        # generate list of available SSIDs
        ssids = set()

        for tenant in RUNTIME.tenants.values():
            if tenant.bssid_type == T_TYPE_SHARED:
                continue
            for wtp_in_tenant in tenant.wtps.values():
                if wtp.addr == wtp_in_tenant.addr:
                    ssids.add(tenant.tenant_name)

        if not ssids:
            LOG.info("No SSIDs available at this WTP")
            return

        # spawn new LVAP
        LOG.info("Spawning new LVAP %s on %s", sta, wtp.addr)
        net_bssid = generate_bssid(BASE_MAC, sta)
        lvap = LVAP(sta, net_bssid, net_bssid)
        lvap.set_ssids(list(ssids))

        # set supported band
        lvap.supported_band = request.supported_band

        # Check if block is valid
        incoming = ResourceBlock(wtp, EtherAddress(request.hwaddr),
                                 request.channel, request.band)

        valid = [block for block in wtp.supports if block == incoming]

        if not valid:
            LOG.warning("No valid intersection found. Ignoring request.")
            return

        # This will trigger an LVAP ADD message (and REMOVE if necessary)
        lvap.blocks = valid[0]

        # save LVAP in the runtime
        RUNTIME.lvaps[sta] = lvap

        LOG.info("Sending probe response to %s", lvap.addr)
        self.send_probe_response(lvap, ssid)

    def _handle_auth_request(self, wtp, request):
        """Handle an incoming AUTH_REQUEST message.
        Args:
            request, a AUTH_REQUEST message
        Returns:
            None
        """

        if not wtp.connection:
            LOG.info("Auth request from disconnected WTP %s", wtp.addr)
            return

        sta = EtherAddress(request.sta)
        bssid = EtherAddress(request.bssid)

        if sta not in RUNTIME.lvaps:
            LOG.info("Auth request from unknown LVAP %s", sta)
            return

        lvap = RUNTIME.lvaps[sta]

        if not RUNTIME.is_allowed(sta):
            LOG.info("Auth request from %s ignored (white list)", sta)
            return

        if RUNTIME.is_denied(sta):
            LOG.info("Auth request from %s ignored (black list)", sta)
            return

        lvap_bssid = None

        # the request bssid is the lvap's unique bssid
        if lvap.net_bssid == bssid:

            lvap_bssid = lvap.net_bssid

        # else if is a shared bssid
        else:

            shared_tenants = [x for x in RUNTIME.tenants.values()
                              if x.bssid_type == T_TYPE_SHARED]

            wtp = RUNTIME.wtps[wtp.addr]

            # look for bssid in shared tenants
            for tenant in shared_tenants:
                if bssid in tenant.vaps and tenant.vaps[bssid].wtp == wtp:
                    lvap_bssid = bssid
                    break

        # invalid bssid, ignore request
        if not lvap_bssid:
            return

        # this will trigger an add lvap message to update the bssid
        lvap.lvap_bssid = lvap_bssid

        LOG.info("Auth request from %s for BSSID %s, replying", sta, bssid)

        self.send_auth_response(lvap)

    def _handle_assoc_request(self, wtp, request):
        """Handle an incoming ASSOC_REQUEST message.
        Args:
            request, a ASSOC_REQUEST message
        Returns:
            None
        """

        if not wtp.connection:
            LOG.info("Assoc request from disconnected WTP %s", wtp.addr)
            return

        sta = EtherAddress(request.sta)

        if sta not in RUNTIME.lvaps:
            LOG.info("Assoc request from unknown LVAP %s", sta)
            return

        lvap = RUNTIME.lvaps[sta]

        if not RUNTIME.is_allowed(sta):
            LOG.info("Assoc request from %s ignored (white list)", sta)
            return

        if RUNTIME.is_denied(sta):
            LOG.info("Assoc request from %s ignored (black list)", sta)
            return

        ssid = SSID(request.ssid.decode('UTF-8'))
        bssid = EtherAddress(request.bssid)

        tenant_name = None

        # look for ssid in shared tenants
        for tenant_id in RUNTIME.tenants:

            tenant = RUNTIME.tenants[tenant_id]

            if tenant.bssid_type == T_TYPE_UNIQUE:
                continue

            if bssid in tenant.vaps and ssid == tenant.tenant_name:
                tenant_name = tenant.tenant_name

        # otherwise this must be the lvap unique bssid
        if lvap.net_bssid == bssid and ssid in lvap.ssids:
            tenant_name = ssid

        if not tenant_name:
            LOG.info("Assoc request sta %s for ssid %s bssid %s, ignoring",
                     lvap.addr, lvap.ssid, lvap.lvap_bssid)
            return

        # this will trigger an add lvap message to update the ssid
        lvap.tenant = RUNTIME.load_tenant(tenant_name)

        # set supported band
        lvap.supported_band = request.supported_band

        # reset downlink radio port
        lvap.reset_downlink_port()

        # this will trigger an add lvap message to update the assoc id
        lvap.assoc_id = self.server.assoc_id

        LOG.info("Assoc request sta %s ssid %s bssid %s assoc id %u, replying",
                 lvap.addr, lvap.ssid, lvap.lvap_bssid, lvap.assoc_id)

        self.send_assoc_response(lvap)

    def _wait(self):
        """ Wait for incoming packets on signalling channel """
        self.__buffer = b''
        self.stream.read_bytes(6, self._on_read)

    def _on_disconnect(self):
        """ Handle WTP disconnection """

        if not self.wtp:
            return

        LOG.info("WTP disconnected: %s", self.wtp.addr)

        # remove hosted lvaps
        for addr in list(RUNTIME.lvaps.keys()):
            lvap = RUNTIME.lvaps[addr]
            dl_wtps = [block.radio for block in lvap.downlink.keys()]
            ul_wtps = [block.radio for block in lvap.uplink.keys()]
            # in case the downlink went down, the remove also the uplinks
            if self.wtp in dl_wtps:
                RUNTIME.remove_lvap(lvap.addr)
            elif self.wtp in ul_wtps:
                LOG.info("Deleting LVAP (UL): %s", lvap.addr)
                lvap.clear_uplink()

        # remove hosted vaps
        for tenant_id in RUNTIME.tenants.keys():
            for vap_id in list(RUNTIME.tenants[tenant_id].vaps.keys()):
                vap = RUNTIME.tenants[tenant_id].vaps[vap_id]
                if vap.wtp == self.wtp:
                    LOG.info("Deleting VAP: %s", vap.net_bssid)
                    del RUNTIME.tenants[tenant_id].vaps[vap.net_bssid]

        # reset state
        self.wtp.set_disconnected()
        self.wtp.last_seen = 0
        self.wtp.connection = None
        self.wtp.ports = {}
        self.wtp.supports = set()
        self.wtp = None

    def send_bye_message_to_self(self):
        """Send a unsollicited BYE message to senf."""

        for handler in self.server.pt_types_handlers[PT_BYE]:
            handler(self.wtp)

    def send_register_message_to_self(self):
        """Send a unsollicited REGISTER message to senf."""

        for handler in self.server.pt_types_handlers[PT_REGISTER]:
            handler(self.wtp)

    def _handle_status_lvap(self, wtp, status):
        """Handle an incoming STATUS_LVAP message.
        Args:
            status, a STATUS_LVAP message
        Returns:
            None
        """

        if not wtp.connection:
            LOG.info("Status from disconnected WTP %s", wtp.addr)
            return

        sta = EtherAddress(status.sta)
        set_mask = bool(status.flags.set_mask)

        lvap = None

        accum = []
        incoming_ssids = [SSID(x.ssid) for x in status.ssids]

        accum.append("addr ")
        accum.append(EtherAddress(status.sta).to_str())
        accum.append(" net_bssid ")
        accum.append(EtherAddress(status.net_bssid).to_str())
        accum.append(" lvap_bssid ")
        accum.append(EtherAddress(status.lvap_bssid).to_str())

        accum.append(" ssid ")

        if incoming_ssids[0]:
            accum.append(incoming_ssids[0].to_str())
        else:
            accum.append("None")

        accum.append(" ssids [")

        for ssid in incoming_ssids[1:]:
            accum.append(" ")
            accum.append(ssid.to_str())

        accum.append(" ]")

        accum.append(" assoc_id ")
        accum.append(str(status.assoc_id))

        if bool(status.flags.authenticated):
            accum.append(" AUTH")

        if bool(status.flags.associated):
            accum.append(" ASSOC")

        LOG.info("LVAP status %s", ''.join(accum))

        # If the LVAP does not exists, then create a new one
        if sta not in RUNTIME.lvaps:

            net_bssid_addr = EtherAddress(status.net_bssid)
            lvap_bssid_addr = EtherAddress(status.lvap_bssid)
            lvap = LVAP(sta, net_bssid_addr, lvap_bssid_addr)

            RUNTIME.lvaps[sta] = lvap

        lvap = RUNTIME.lvaps[sta]

        # Check if block is valid
        incoming = ResourceBlock(wtp, EtherAddress(status.hwaddr),
                                 status.channel, status.band)

        valid = [block for block in wtp.supports if block == incoming]

        if not valid:
            LOG.warning("No valid intersection found. Removing block.")
            wtp.connection.send_del_lvap(lvap)
            return

        # this will try to updated the lvap object with the resource block
        # coming in this status update message.
        try:
            if set_mask:
                # set downlink+uplink block
                lvap._downlink.setitem(valid[0], RadioPort(lvap, valid[0]))
            else:
                # set uplink only blocks
                lvap._uplink.setitem(valid[0], RadioPort(lvap, valid[0]))
        except Exception as e:
            LOG.exception(e)
            LOG.error("Error while importing block %s, removing.", valid[0])
            wtp.connection.send_del_lvap(lvap)
            return

        # update LVAP ports
        lvap.ports[0] = VirtualPortLvap(phy_port=wtp.port(),
                                        virtual_port_id=0,
                                        lvap=lvap)

        # set supported band
        lvap.supported_band = status.supported_band

        # update LVAP params
        lvap.authentication_state = bool(status.flags.authenticated)
        lvap.association_state = bool(status.flags.associated)

        lvap._assoc_id = status.assoc_id
        lvap._encap = EtherAddress(status.encap)
        ssids = [SSID(x.ssid) for x in status.ssids]

        # update ssid
        if lvap.ssid:

            # Raise LVAP leave event
            self.server.send_lvap_leave_message_to_self(lvap)

            # removing LVAP from tenant, need first to look for right tenant
            if lvap.addr in lvap.tenant.lvaps:
                LOG.info("Removing %s from tenant %s", lvap.addr, lvap.ssid)
                del lvap.tenant.lvaps[lvap.addr]

            lvap._tenant = None

        # update remaining ssids
        lvap._ssids = ssids[1:]

        if ssids[0]:

            tenant = RUNTIME.load_tenant(ssids[0])

            if not tenant:
                LOG.info("LVAP %s from unknown tenant %s", lvap.addr, ssids[0])
                RUNTIME.remove_lvap(lvap.addr)
                return

            # setting tenant without seding out add lvap message
            lvap._tenant = tenant

            # adding LVAP to tenant
            LOG.info("Adding %s to tenant %s", lvap.addr, ssids[0])
            lvap.tenant.lvaps[lvap.addr] = lvap

            # Raise LVAP join event
            self.server.send_lvap_join_message_to_self(lvap)

    @classmethod
    def _handle_status_port(cls, wtp, status):
        """Handle an incoming PORT message.
        Args:
            status, a STATUS_PORT message
        Returns:
            None
        """

        if not wtp.connection:
            LOG.info("Status from disconnected WTP %s", wtp.addr)
            return

        sta_addr = EtherAddress(status.sta)

        # incoming block
        incoming = ResourceBlock(wtp, EtherAddress(status.hwaddr),
                                 status.channel, status.band)

        valid = [block for block in wtp.supports if block == incoming]

        if not valid:
            LOG.error("Incoming block %s is invalid", incoming)
            return

        block = valid[0]

        LOG.info("Port status from %s, station %s", wtp.addr, sta_addr)

        tx_policy = block.tx_policies[sta_addr]

        tx_policy._mcs = set([float(x) / 2 for x in status.mcs])
        tx_policy._ht_mcs = set([int(x) for x in status.ht_mcs])
        tx_policy._rts_cts = int(status.rts_cts)
        tx_policy._mcast = int(status.tx_mcast)
        tx_policy._ur_count = int(status.ur_mcast_count)
        tx_policy._no_ack = bool(status.flags.no_ack)

        LOG.info("Port status %s", tx_policy)

    def _handle_caps(self, wtp, caps):
        """Handle an incoming CAPS message.
        Args:
            caps, a CAPS message
        Returns:
            None
        """

        LOG.info("Received caps from %s", wtp.addr)

        for block in caps.blocks:
            hwaddr = EtherAddress(block[0])
            r_block = ResourceBlock(wtp, hwaddr, block[1], block[2])
            wtp.supports.add(r_block)

        for port in caps.ports:

            iface = port[2].decode("utf-8").strip('\0')

            network_port = NetworkPort(dpid=wtp.addr,
                                       hwaddr=EtherAddress(port[0]),
                                       port_id=int(port[1]),
                                       iface=iface)

            wtp.ports[network_port.port_id] = network_port

        # set state to online
        wtp.set_online()

        # fetch active lvaps
        self.send_lvap_status_request()

        # fetch active vaps
        self.send_vap_status_request()

        # fetch active ports
        self.send_port_status_request()

        # fetch active traffic rules
        self.send_traffic_rule_status_request()

        # send vaps
        self.send_vaps()

    def send_add_traffic_rule(self, traffic_rule):
        """Send an ADD_TRAFFIC_RULE message.
        Args:
            traffic_rule: a Traffic Rule object
        Returns:
            None
        """

        flags = Container(amsdu_aggregation=traffic_rule.amsdu_aggregation)

        add_tr = Container(version=PT_VERSION,
                           type=PT_ADD_TRAFFIC_RULE,
                           length=17,
                           seq=self.wtp.seq,
                           flags=flags,
                           quantum=traffic_rule.quantum,
                           dscp=traffic_rule.dscp,
                           ssid=traffic_rule.tenant.tenant_name.to_raw())

        add_tr.length = add_tr.length + len(traffic_rule.tenant.tenant_name)

        LOG.info("Added traffic rule: %s", traffic_rule)

        msg = ADD_TRAFFIC_RULE.build(add_tr)
        self.stream.write(msg)

    def send_traffic_rule_status_request(self):
        """Send a TRAFFIC_RULE_REQUEST message.
        Args:
            None
        Returns:
            None
        Raises:
            None
        """

        traffic_rule_request = Container(version=PT_VERSION,
                                         type=PT_TRAFFIC_RULE_STATUS_REQ,
                                         length=10,
                                         seq=self.wtp.seq)

        LOG.info("Sending traffic rule status request to %s", self.wtp.addr)

        msg = TRAFFIC_RULE_STATUS_REQUEST.build(traffic_rule_request)
        self.stream.write(msg)

    def _handle_status_traffic_rule(self, wtp, status):
        """Handle an incoming STATUS_TRAFFIC_RULE message.
        Args:
            status, a STATUS_TRAFFIC_RULE message
        Returns:
            None
        """

        if not wtp.connection:
            LOG.info("Traffic rule status from disconnected WTP %s", wtp.addr)
            return

        quantum = status.quantum
<<<<<<< HEAD
        aggregation_flags = status.flags
=======
        amsdu_aggregation = bool(status.flags.amsdu_aggregation)
>>>>>>> f04914a2
        dscp = status.dscp
        ssid = SSID(status.ssid)

        tenant = RUNTIME.load_tenant(ssid)

        if not tenant:
            LOG.info("Traffic rule status from unknown tenant %s", ssid)
            return

        incoming = ResourceBlock(wtp,
                                 EtherAddress(status.hwaddr),
                                 status.channel,
                                 status.band)

        LOG.info("Traffic status update for %s:%u", ssid, dscp)

        # If the Traffic rule does not exist, then create a new one. Notice how
        # in this case this can be only the traffic rule flow rule for the d
        # default match ("") and default dscp (0). This is because any other
        # traffic rule must be created by the controller and has a unique dscp.
        # For example a traffic rule status for dscp 0 can only belong to the
        # default match rule (""). Similarly if a dscp different from 0 is
        # received this DSCP must belong to one and only one trffic rule.
        for tr in tenant.traffic_rules:
            if tr.dscp == dscp:
                LOG.info("Traffic rule status for ssid %s: %s", ssid, tr)
                return

        if dscp != 0:
            LOG.error("Invalid dscp received: %u", dscp)
            return

        # creating the default traffic rule
        match = ""

        tr = TrafficRule(tenant=tenant,
                         match=match,
                         dscp=dscp,
                         quantum=quantum,
                         amsdu_aggregation=amsdu_aggregation)

        tenant.traffic_rules[match] = tr

        LOG.info("Traffic rule status for ssid %s: %s", ssid, tr)

    def send_caps_request(self):
        """Send a CAPS_REQUEST message.
        Args:
            None
        Returns:
            None
        Raises:
            TypeError: if vap is not an VAP object
        """

        caps_request = Container(version=PT_VERSION,
                                 type=PT_CAPS_REQUEST,
                                 length=10,
                                 seq=self.wtp.seq)

        LOG.info("Sending caps request to %s", self.wtp.addr)

        msg = CAPS_REQUEST.build(caps_request)
        self.stream.write(msg)

    def send_lvap_status_request(self):
        """Send a LVAP_STATUS_REQUEST message.
        Args:
            None
        Returns:
            None
        Raises:
            None
        """

        lvap_request = Container(version=PT_VERSION,
                                 type=PT_LVAP_STATUS_REQ,
                                 length=10,
                                 seq=self.wtp.seq)

        LOG.info("Sending lvap status request to %s", self.wtp.addr)

        msg = LVAP_STATUS_REQUEST.build(lvap_request)
        self.stream.write(msg)

    def send_vap_status_request(self):
        """Send a VAP_STATUS_REQUEST message.
        Args:
            None
        Returns:
            None
        Raises:
            None
        """

        vap_request = Container(version=PT_VERSION,
                                type=PT_VAP_STATUS_REQ,
                                length=10,
                                seq=self.wtp.seq)

        LOG.info("Sending vap status request to %s", self.wtp.addr)

        msg = VAP_STATUS_REQUEST.build(vap_request)
        self.stream.write(msg)

    def send_port_status_request(self):
        """Send a PORT_STATUS_REQUEST message.
        Args:
            None
        Returns:
            None
        Raises:
            None
        """

        caps_request = Container(version=PT_VERSION,
                                 type=PT_PORT_STATUS_REQ,
                                 length=10,
                                 seq=self.wtp.seq)

        LOG.info("Sending port status request to %s", self.wtp.addr)

        msg = PORT_STATUS_REQUEST.build(caps_request)
        self.stream.write(msg)

    @classmethod
    def _handle_status_vap(cls, wtp, status):
        """Handle an incoming STATUS_VAP message.
        Args:
            status, a STATUS_VAP message
        Returns:
            None
        """

        if not wtp.connection:
            LOG.info("VAP Status from disconnected WTP %s", wtp.addr)
            return

        net_bssid_addr = EtherAddress(status.net_bssid)
        ssid = SSID(status.ssid)
        tenant = RUNTIME.load_tenant(ssid)

        if not tenant:
            LOG.info("VAP %s from unknown tenant %s", net_bssid_addr, ssid)
            return

        incoming = ResourceBlock(wtp, EtherAddress(status.hwaddr),
                                 status.channel, status.band)

        LOG.info("VAP status update from %s", net_bssid_addr)

        # If the VAP does not exists, then create a new one
        if net_bssid_addr not in tenant.vaps:
            vap = VAP(net_bssid_addr, incoming, wtp, tenant)
            tenant.vaps[net_bssid_addr] = vap

        vap = tenant.vaps[net_bssid_addr]

        LOG.info("VAP status %s", vap)

    def send_add_vap(self, vap):
        """Send a ADD_VAP message.
        Args:
            vap: an VAP object
        Returns:
            None
        Raises:
            TypeError: if vap is not an VAP object
        """

        add_vap = Container(version=PT_VERSION,
                            type=PT_ADD_VAP,
                            length=24,
                            seq=self.wtp.seq,
                            hwaddr=vap.block.hwaddr.to_raw(),
                            channel=vap.block.channel,
                            band=vap.block.band,
                            net_bssid=vap.net_bssid.to_raw(),
                            ssid=vap.ssid.to_raw())

        add_vap.length = add_vap.length + len(vap.ssid)
        LOG.info("Add vap %s", vap)

        msg = ADD_VAP.build(add_vap)
        self.stream.write(msg)

    def send_del_vap(self, vap):
        """Send a DEL_VAP message.
        Args:
            vap: an VAP object
        Returns:
            None
        Raises:
            TypeError: if vap is not an VAP object
        """

        del_vap = Container(version=PT_VERSION,
                            type=PT_DEL_VAP,
                            length=16,
                            seq=self.wtp.seq,
                            net_bssid=vap.net_bssid.to_raw())

        LOG.info("Del vap %s", vap)

        msg = DEL_VAP.build(del_vap)
        self.stream.write(msg)

    def send_assoc_response(self, lvap):
        """Send a ASSOC_RESPONSE message.
        Args:
            lvap: an LVAP object
        Returns:
            None
        Raises:
            TypeError: if lvap is not an LVAP object.
        """

        response = Container(version=PT_VERSION,
                             type=PT_ASSOC_RESPONSE,
                             length=16,
                             seq=self.wtp.seq,
                             sta=lvap.addr.to_raw())

        msg = ASSOC_RESPONSE.build(response)
        self.stream.write(msg)

    def send_auth_response(self, lvap):
        """Send a AUTH_RESPONSE message.
        Args:
            lvap: an LVAP object
        Returns:
            None
        Raises:
            TypeError: if lvap is not an LVAP object.
        """

        response = Container(version=PT_VERSION,
                             type=PT_AUTH_RESPONSE,
                             length=22,
                             seq=self.wtp.seq,
                             sta=lvap.addr.to_raw(),
                             bssid=lvap.lvap_bssid.to_raw())

        msg = AUTH_RESPONSE.build(response)
        self.stream.write(msg)

    def send_probe_response(self, lvap, ssid):
        """Send a PROBE_RESPONSE message.
        Args:
            lvap: an LVAP object
        Returns:
            None
        Raises:
            TypeError: if lvap is not an LVAP object.
        """

        response = Container(version=PT_VERSION,
                             type=PT_PROBE_RESPONSE,
                             length=16 + len(ssid.to_raw()),
                             seq=self.wtp.seq,
                             sta=lvap.addr.to_raw(),
                             ssid=ssid.to_raw())

        msg = PROBE_RESPONSE.build(response)
        self.stream.write(msg)

    def send_del_lvap(self, lvap):
        """Send a DEL_LVAP message.
        Args:
            lvap: an LVAP object
        Returns:
            None
        Raises:
            TypeError: if lvap is not an LVAP object.
        """

        target_block = lvap.target_block

        target_hwaddr = EtherAddress.bcast()
        target_channel = 0
        target_band = 0

        if target_block:
            target_hwaddr = target_block.hwaddr
            target_channel = target_block.channel
            target_band = target_block.band

        del_lvap = Container(version=PT_VERSION,
                             type=PT_DEL_LVAP,
                             length=30,
                             seq=self.wtp.seq,
                             module_id=lvap.module_id,
                             sta=lvap.addr.to_raw(),
                             target_hwaddr=target_hwaddr.to_raw(),
                             target_channel=target_channel,
                             tagert_band=target_band,
                             csa_switch_mode=0,
                             csa_switch_count=3)

        LOG.info("Del lvap %s", lvap)

        msg = DEL_LVAP.build(del_lvap)
        self.stream.write(msg)

    def send_set_port(self, tx_policy):
        """Send a SET_PORT message.
        Args:
            port: a Port object
        Returns:
            None
        Raises:
            TypeError: if lvap is not an LVAP object.
        """

        flags = Container(no_ack=tx_policy.no_ack)
        rates = sorted([int(x * 2) for x in tx_policy.mcs])
        ht_rates = sorted([int(x) for x in tx_policy.ht_mcs])

        set_port = Container(version=PT_VERSION,
                             type=PT_SET_PORT,
                             length=32 + len(rates) + len(ht_rates),
                             seq=self.wtp.seq,
                             flags=flags,
                             sta=tx_policy.addr.to_raw(),
                             hwaddr=tx_policy.block.hwaddr.to_raw(),
                             channel=tx_policy.block.channel,
                             band=tx_policy.block.band,
                             rts_cts=tx_policy.rts_cts,
                             tx_mcast=tx_policy.mcast,
                             ur_mcast_count=tx_policy.ur_count,
                             nb_mcses=len(rates),
                             nb_ht_mcses=len(ht_rates),
                             mcs=rates,
                             ht_mcs=ht_rates)

        LOG.info("Set tx policy %s", tx_policy)

        msg = SET_PORT.build(set_port)
        self.stream.write(msg)

    def send_add_lvap(self, lvap, block, set_mask):
        """Send a ADD_LVAP message.
        Args:
            lvap: an LVAP object
        Returns:
            None
        Raises:
            TypeError: if lvap is not an LVAP object.
        """

        flags = Container(authenticated=lvap.authentication_state,
                          associated=lvap.association_state,
                          set_mask=set_mask)

        encap = EtherAddress("00:00:00:00:00:00")

        if lvap.encap:
            encap = lvap.encap

        add_lvap = Container(version=PT_VERSION,
                             type=PT_ADD_LVAP,
                             length=51,
                             seq=self.wtp.seq,
                             module_id=lvap.module_id,
                             flags=flags,
                             assoc_id=lvap.assoc_id,
                             hwaddr=block.hwaddr.to_raw(),
                             channel=block.channel,
                             band=block.band,
                             supported_band=lvap.supported_band,
                             sta=lvap.addr.to_raw(),
                             encap=encap.to_raw(),
                             net_bssid=lvap.net_bssid.to_raw(),
                             lvap_bssid=lvap.lvap_bssid.to_raw(),
                             ssids=[])

        if lvap.ssid:
            b_ssid = lvap.ssid.to_raw()
            tmp = Container(length=len(b_ssid), ssid=b_ssid)
            add_lvap.ssids.append(tmp)
            add_lvap.length = add_lvap.length + len(b_ssid) + 1
        else:
            add_lvap.ssids.append(Container(length=0, ssid=b''))
            add_lvap.length = add_lvap.length + 1

        for ssid in lvap.ssids:
            b_ssid = ssid.to_raw()
            tmp = Container(length=len(b_ssid), ssid=b_ssid)
            add_lvap.ssids.append(tmp)
            add_lvap.length = add_lvap.length + len(b_ssid) + 1

        LOG.info("Add lvap %s", lvap)

        msg = ADD_LVAP.build(add_lvap)
        self.stream.write(msg)<|MERGE_RESOLUTION|>--- conflicted
+++ resolved
@@ -855,11 +855,7 @@
             return
 
         quantum = status.quantum
-<<<<<<< HEAD
-        aggregation_flags = status.flags
-=======
         amsdu_aggregation = bool(status.flags.amsdu_aggregation)
->>>>>>> f04914a2
         dscp = status.dscp
         ssid = SSID(status.ssid)
 
