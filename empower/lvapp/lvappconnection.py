--- conflicted
+++ resolved
@@ -25,13 +25,6 @@
 from empower.datatypes.etheraddress import EtherAddress
 from empower.datatypes.ssid import SSID
 from empower.core.resourcepool import ResourceBlock
-<<<<<<< HEAD
-from empower.core.resourcepool import BT_L20
-from empower.core.resourcepool import MCS_RATES
-from empower.core.radioport import RadioPort
-from empower.core.trafficrule import TrafficRule
-=======
->>>>>>> 1c505575
 from empower.lvapp import HEADER
 from empower.lvapp import PT_VERSION
 from empower.lvapp import PT_BYE
@@ -328,41 +321,6 @@
                 self.send_add_vap(vap)
                 RUNTIME.tenants[tenant_id].vaps[net_bssid] = vap
 
-<<<<<<< HEAD
-    def send_trqs(self):
-        """Send default traffic rules configurations.
-
-        Args:
-            None
-        Returns:
-            None
-        """
-
-        for block in self.wtp.supports:
-
-            for tenant in RUNTIME.tenants.values():
-
-                # wtp not in this tenant
-                if self.wtp.addr not in tenant.wtps:
-                    continue
-
-                # The quantum is assigned by default to the maximum required time to transmit
-                # a standard Ethernet frame (1500 bytes ofMAC payload) at the basic rate
-                # depending on the PHY layer
-                quantum = 1500 * 8
-
-                if block.ht_supports:
-                    mcs = min(block.ht_supports)
-                    quantum = round((quantum * 1000) / MCS_RATES[mcs])
-                elif block.supports:
-                    quantum = round(quantum / min(block.supports))
-
-                tr = TrafficRule(tenant, 0, quantum, False)
-
-                self.send_set_traffic_rule(block, tr)
-
-=======
->>>>>>> 1c505575
     def _handle_probe_request(self, wtp, request):
         """Handle an incoming PROBE_REQUEST message.
         Args:
