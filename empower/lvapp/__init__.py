--- conflicted
+++ resolved
@@ -58,13 +58,8 @@
 PT_LVAP_STATUS_REQ = 0x53
 PT_VAP_STATUS_REQ = 0x54
 PT_PORT_STATUS_REQ = 0x55
-<<<<<<< HEAD
-PT_ADD_TRAFFIC_RULE = 0x56
-PT_TRAFFIC_RULE_STATUS_REQUEST = 0x57
-=======
 PT_TRAFFIC_RULE_STATUS_REQ = 0x56
 PT_ADD_TRAFFIC_RULE = 0x57
->>>>>>> 8ed09c24
 PT_STATUS_TRAFFIC_RULE = 0x58
 
 
@@ -306,35 +301,6 @@
                                UBInt32("status"))
 
 ADD_TRAFFIC_RULE = Struct("add_traffic_rule", UBInt8("version"),
-<<<<<<< HEAD
-                  UBInt8("type"),
-                  UBInt32("length"),
-                  UBInt32("seq"),
-                  BitStruct("aggregation_flags", Padding(13),
-                            Bit("amsdu_aggregation"),
-                            Bit("ampdu_aggregation"),
-                            Bit("deadline_discard")),
-                  UBInt8("priority"),
-                  UBInt8("parent_priority"),
-                  UBInt8("dscp"),
-                  UBInt8("tenant_type"),
-                  Bytes("ssid", lambda ctx: ctx.length - 16))
-
-STATUS_TRAFFIC_RULE = Struct("status_traffic_rule", UBInt8("version"),
-                    UBInt8("type"),
-                    UBInt32("length"),
-                    UBInt32("seq"),
-                    Bytes("wtp", 6),
-                    BitStruct("aggregation_flags", Padding(13),
-                            Bit("amsdu_aggregation"),
-                            Bit("ampdu_aggregation"),
-                            Bit("deadline_discard")),
-                    UBInt8("priority"),
-                    UBInt8("parent_priority"),
-                    UBInt8("dscp"),
-                    UBInt8("tenant_type"),
-                    Bytes("ssid", lambda ctx: ctx.length - 22))
-=======
                           UBInt8("type"),
                           UBInt32("length"),
                           UBInt32("seq"),
@@ -357,7 +323,6 @@
                              UBInt16("quantum"),
                              UBInt8("dscp"),
                              Bytes("ssid", lambda ctx: ctx.length - 30))
->>>>>>> 8ed09c24
 
 PT_TYPES = {PT_BYE: None,
             PT_REGISTER: None,
