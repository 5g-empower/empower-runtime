#!/usr/bin/env python3
#
# Copyright (c) 2016 Supreeth Herle
#
# Licensed under the Apache License, Version 2.0 (the "License");
# you may not use this file except in compliance with the License.
# You may obtain a copy of the License at
#
#    http://www.apache.org/licenses/LICENSE-2.0
#
# Unless required by applicable law or agreed to in writing,
# software distributed under the License is distributed on an
# "AS IS" BASIS, WITHOUT WARRANTIES OR CONDITIONS OF ANY
# KIND, either express or implied. See the License for the
# specific language governing permissions and limitations
# under the License.

"""VBSP Connection."""

import time
import tornado.ioloop
import socket
import sys

from protobuf_to_dict import protobuf_to_dict

from empower.vbsp import EMAGE_VERSION
# from empower.vbsp import PRT_UE_JOIN
# from empower.vbsp import PRT_UE_LEAVE
from empower.vbsp import PRT_VBSP_HELLO
from empower.vbsp import PRT_VBSP_BYE
from empower.vbsp import PRT_VBSP_REGISTER
from empower.vbsp import PRT_VBSP_TRIGGER_EVENT
from empower.vbsp import PRT_VBSP_AGENT_SCHEDULED_EVENT
from empower.vbsp import PRT_VBSP_SINGLE_EVENT
from empower.vbsp.messages import main_pb2
from empower.vbsp.messages import configs_pb2
from empower.core.utils import hex_to_ether
from empower.core.utils import ether_to_hex
from empower.core.ue import UE

from empower.main import RUNTIME

import empower.logger
LOG = empower.logger.get_logger()


def create_header(t_id, b_id, header):
    """Create message header."""

    if not header:
        LOG.error("header parameter is None")

    header.vers = EMAGE_VERSION
    # Set the transaction identifier (module id).
    header.t_id = t_id
    # Set the Base station identifier.
    header.b_id = b_id
    # Start the sequence number for messages from zero.
    header.seq = 0


def serialize_message(message):
    """Serialize message."""

    if not message:
        LOG.error("message parameter is None")
        return None

    return message.SerializeToString()


def deserialize_message(serialized_data):
    """De-Serialize message."""

    if not serialized_data:
        LOG.error("Received serialized data is None")
        return None

    msg = main_pb2.emage_msg()
    msg.ParseFromString(serialized_data)

    return msg


class VBSPConnection(object):
    """VBSP Connection.

    Represents a connection to a ENB (EUTRAN Base Station) using
    the VBSP Protocol. One VBSPConnection object is created for every
    ENB in the network. The object implements the logic for handling
    incoming messages. The currently supported messages are:

    Attributes:
        stream: The stream object used to talk with the ENB.
        address: The connection source address, i.e. the ENB IP address.
        server: Pointer to the server object.
        vbs: Pointer to a VBS object.
    """

    def __init__(self, stream, addr, server):
        self.stream = stream
        self.stream.set_nodelay(True)
        self.addr = addr
        self.server = server
        self.vbs = None
        self.seq = 0
        self.stream.set_close_callback(self._on_disconnect)
        self.__buffer = b''
        self._hb_interval_ms = 500
        self._hb_worker = tornado.ioloop.PeriodicCallback(self._heartbeat_cb,
                                                          self._hb_interval_ms)
        self.endian = sys.byteorder
        self._hb_worker.start()
        self._wait()

    def to_dict(self):
        """Return dict representation of object."""

        return self.addr

    def _heartbeat_cb(self):
        """Check if connection is still active."""

        if self.vbs and not self.stream.closed():
            timeout = (self.vbs.period / 1000) * 3
            if (self.vbs.last_seen_ts + timeout) < time.time():
                LOG.info('Client inactive %s at %r', self.vbs.addr, self.addr)
                self.stream.close()

    def stream_send(self, message):
        """Send message."""

        # Update the sequence number of the messages
        message.head.seq = self.seq + 1

        size = message.ByteSize()

        LOG.info("Sent message of length %d", size)
        LOG.info(message.__str__())

        size_bytes = (socket.htonl(size)).to_bytes(4, byteorder=self.endian)
        send_buff = serialize_message(message)
        buff = size_bytes + send_buff

        if buff is None:
            LOG.error("errno %u occured")

        self.stream.write(buff)

    def _on_read(self, line):
        """ Appends bytes read from socket to a buffer. Once the full packet
        has been read the parser is invoked and the buffers is cleared. The
        parsed packet is then passed to the suitable method or dropped if the
        packet type in unknown. """

        self.__buffer = b''

        if line is not None:

            self.__buffer = self.__buffer + line

            if len(line) == 4:
                temp_size = int.from_bytes(line, byteorder=self.endian)
                size = socket.ntohl(int(temp_size))
                self.stream.read_bytes(size, self._on_read)
                return

            deserialized_msg = deserialize_message(line)

            # Update the sequency number from received message
            self.seq = deserialized_msg.head.seq

            LOG.info(deserialized_msg.__str__())

            self._trigger_message(deserialized_msg)
            self._wait()

    def _trigger_message(self, deserialized_msg):

        event_type = deserialized_msg.WhichOneof("event_types")

        if event_type == PRT_VBSP_SINGLE_EVENT:
            msg_type = deserialized_msg.se.WhichOneof("events")
        elif event_type == PRT_VBSP_AGENT_SCHEDULED_EVENT:
            msg_type = deserialized_msg.sche.WhichOneof("events")
        elif event_type == PRT_VBSP_TRIGGER_EVENT:
            msg_type = deserialized_msg.te.WhichOneof("events")
        else:
            LOG.error("Unknown message event type %s", event_type)

        if not msg_type or msg_type not in self.server.pt_types:
            LOG.error("Unknown message type %s", msg_type)
            return

        if msg_type != PRT_VBSP_HELLO and not self.vbs:
            return

        handler_name = "_handle_%s" % self.server.pt_types[msg_type]

        if hasattr(self, handler_name):
            handler = getattr(self, handler_name)
            handler(deserialized_msg)

        if msg_type in self.server.pt_types_handlers:
            for handler in self.server.pt_types_handlers[msg_type]:
                handler(deserialized_msg)

    def _handle_hello(self, main_msg):
        """Handle an incoming HELLO message.

        Args:
            main_msg, a emage_msg containing HELLO message
        Returns:
            None
        """

        enb_id = main_msg.head.b_id
        vbs_id = hex_to_ether(enb_id)

        try:
            vbs = RUNTIME.vbses[vbs_id]
        except KeyError:
            LOG.error("Hello from unknown VBS (%s)", (vbs_id))
            return

        LOG.info("Hello from %s VBS %s seq %u", self.addr[0], vbs.addr,
                 main_msg.head.seq)

        # New connection
        if not vbs.connection:

            # set pointer to pnfdev object
            self.vbs = vbs

            # set connection
            vbs.connection = self

            # request registered UEs
            self.send_UEs_id_req()

            # generate register message
            self.send_register_message_to_self()

        # Update VBSP params
        vbs.period = main_msg.se.mHello.repl.period
        vbs.last_seen = main_msg.head.seq
        vbs.last_seen_ts = time.time()

    def _handle_UEs_id_repl(self, main_msg):
        """Handle an incoming UEs ID reply.

        Args:
            message, a emage_msg containing UE IDs (RNTIs)
        Returns:
            None
        """

        active_ues = {}
        inactive_ues = {}

        event_type = main_msg.WhichOneof("event_types")
        msg = protobuf_to_dict(main_msg)
        ues_id_msg_repl = msg[event_type]["mUEs_id"]["repl"]

        if ues_id_msg_repl["status"] != configs_pb2.CREQS_SUCCESS:
            return

        # List of active UEs
<<<<<<< HEAD
        if "active_ue_id" in ues_id_msg_repl:
            for ue in ues_id_msg_repl["active_ue_id"]:
                active_ues[ue["rnti"]] = {}
                if "imsi" in ue:
                    active_ues[ue["rnti"]]["imsi"] = ue["imsi"]
                else:
                    active_ues[ue["rnti"]]["imsi"] = None
                if "plmn_id" in ue:
                    active_ues[ue["rnti"]]["plmn_id"] = ue["plmn_id"]
                else:
                    active_ues[ue["rnti"]]["plmn_id"] = None
=======
        if "active_rnti" in ues_id_msg_repl:
            active_ues.extend(ues_id_msg_repl["active_rnti"])

>>>>>>> 6aa48bca
        # List of inactive UEs
        if "inactive_ue_id" in ues_id_msg_repl:
            for ue in ues_id_msg_repl["inactive_ue_id"]:
                inactive_ues[ue["rnti"]] = {}
                if "imsi" in ue:
                    inactive_ues[ue["rnti"]]["imsi"] = ue["imsi"]
                else:
                    inactive_ues[ue["rnti"]]["imsi"] = None
                if "plmn_id" in ue:
                    inactive_ues[ue["rnti"]]["plmn_id"] = ue["plmn_id"]
                else:
                    inactive_ues[ue["rnti"]]["plmn_id"] = None

        for rnti in active_ues:
            if rnti not in self.vbs.ues:
                self.vbs.ues[rnti] = UE(rnti, active_ues[rnti]["imsi"], self.vbs)
                self.vbs.ues[rnti].plmn_id = active_ues[rnti]["plmn_id"]
                # for handler in self.server.pt_types_handlers[PRT_UE_JOIN]:
                #     handler(self.vbs.ues[rnti])

        existing_rntis = []
        existing_rntis.extend(self.vbs.ues.keys())

        for rnti in existing_rntis:
            if rnti not in active_ues:
                # Handling of UE down must be done
                # for handler in self.server.pt_types_handlers[PRT_UE_LEAVE]:
                #     handler(self.vbs.ues[rnti])
                del self.vbs.ues[rnti]

    def _handle_rrc_meas_conf_repl(self, main_msg):
        """Handle an incoming UE's RRC Measurements configuration reply.

        Args:
            message, a message containing RRC Measurements configuration in UE
        Returns:
            None
        """

        event_type = main_msg.WhichOneof("event_types")
        msg = protobuf_to_dict(main_msg)
        rrc_m_conf_repl = msg[event_type]["mUE_rrc_meas_conf"]["repl"]

        rnti = rrc_m_conf_repl["rnti"]

        if rnti not in self.vbs.ues:
            return

        ue = self.vbs.ues[rnti]

        if rrc_m_conf_repl["status"] != configs_pb2.CREQS_SUCCESS:
            return

        del rrc_m_conf_repl["rnti"]
        del rrc_m_conf_repl["status"]

        if "ue_rrc_state" in rrc_m_conf_repl:
            ue.rrc_state = rrc_m_conf_repl["ue_rrc_state"]
            del rrc_m_conf_repl["ue_rrc_state"]

        if "capabilities" in rrc_m_conf_repl:
            ue.capabilities = rrc_m_conf_repl["capabilities"]
            del rrc_m_conf_repl["capabilities"]

        ue.rrc_meas_config = rrc_m_conf_repl

    def send_UEs_id_req(self):
        """ Send request for UEs ID registered in VBS """

        ues_id_req = main_pb2.emage_msg()

        enb_id = ether_to_hex(self.vbs.addr)
        # Transaction identifier is zero by default.
        create_header(0, enb_id, ues_id_req.head)

        # Creating a trigger message to fetch UE RNTIs
        trigger_msg = ues_id_req.te
        trigger_msg.action = main_pb2.EA_ADD

        UEs_id_msg = trigger_msg.mUEs_id
        UEs_id_req_msg = UEs_id_msg.req

        UEs_id_req_msg.dummy = 1

        LOG.info("Sending UEs request to VBS %s (%u)",
                 self.vbs.addr, enb_id)

        self.stream_send(ues_id_req)

    def send_rrc_meas_conf_req(self, ue):
        """ Sends a request for RRC measurements configuration of UE """

        rrc_m_conf_req = main_pb2.emage_msg()
        enb_id = ether_to_hex(self.vbs.addr)

        # Transaction identifier is zero by default.
        create_header(0, enb_id, rrc_m_conf_req.head)

        # Creating a trigger message to fetch UE RNTIs
        trigger_msg = rrc_m_conf_req.te
        trigger_msg.action = main_pb2.EA_ADD

        rrc_m_conf_msg = trigger_msg.mUE_rrc_meas_conf
        rrc_m_conf_req_msg = rrc_m_conf_msg.req

        rrc_m_conf_req_msg.rnti = ue.rnti

        LOG.info("Sending UEs RRC measurement config request to VBS %s (%u)",
                 self.vbs.addr, enb_id)

        self.stream_send(rrc_m_conf_req)

    def _wait(self):
        """ Wait for incoming packets on signalling channel """
        self.stream.read_bytes(4, self._on_read)

    def _on_disconnect(self):
        """Handle VBSP disconnection."""

        if not self.vbs:
            return

        LOG.info("VBS disconnected: %s", self.vbs.addr)

        # reset state
        self.vbs.last_seen = 0
        self.vbs.connection = None
        self.vbs.ues = {}
        self.vbs.period = 0

    def send_bye_message_to_self(self):
        """Send a unsollicited BYE message to self."""

        for handler in self.server.pt_types_handlers[PRT_VBSP_BYE]:
            handler(self.vbs)

    def send_register_message_to_self(self):
        """Send a REGISTER message to self."""

        for handler in self.server.pt_types_handlers[PRT_VBSP_REGISTER]:
            handler(self.vbs)<|MERGE_RESOLUTION|>--- conflicted
+++ resolved
@@ -267,7 +267,6 @@
             return
 
         # List of active UEs
-<<<<<<< HEAD
         if "active_ue_id" in ues_id_msg_repl:
             for ue in ues_id_msg_repl["active_ue_id"]:
                 active_ues[ue["rnti"]] = {}
@@ -279,11 +278,7 @@
                     active_ues[ue["rnti"]]["plmn_id"] = ue["plmn_id"]
                 else:
                     active_ues[ue["rnti"]]["plmn_id"] = None
-=======
-        if "active_rnti" in ues_id_msg_repl:
-            active_ues.extend(ues_id_msg_repl["active_rnti"])
-
->>>>>>> 6aa48bca
+
         # List of inactive UEs
         if "inactive_ue_id" in ues_id_msg_repl:
             for ue in ues_id_msg_repl["inactive_ue_id"]:
