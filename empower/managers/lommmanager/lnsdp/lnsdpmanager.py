--- conflicted
+++ resolved
@@ -25,11 +25,8 @@
     import LNSDPMainHandler
 from empower.managers.lommmanager.lnsdp.lns import LNS
 from empower.core.eui64 import EUI64
-<<<<<<< HEAD
-=======
 
 DEFAULT_PORT = 6038
->>>>>>> 6d6050d7
 
 
 class LNSDPManager(WSManager):
